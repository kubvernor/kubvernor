<<<<<<< HEAD
use gateway_api::referencegrants::ReferenceGrant;

use std::{collections::BTreeSet, sync::Arc};

use crate::{
    common::{resource_key::DEFAULT_GROUP_NAME, Backend, Gateway, ProtocolType, ReferenceValidateRequest, ResourceKey, TlsType},
    controllers::find_linked_routes,
    state::State,
};
use futures::future::BoxFuture;
use futures::FutureExt;

use gateway_api::referencegrants::{ReferenceGrantFrom, ReferenceGrantTo};
use kube::{api::ListParams, Api, Client, ResourceExt};
use kube_core::ObjectList;
use tokio::time;
use tracing::{info, span, warn, Level};
use typed_builder::TypedBuilder;

#[derive(Clone, Debug, Eq, PartialEq, Hash, Ord, PartialOrd, TypedBuilder)]
pub struct ReferenceGrantRef {
    from: FromResourceKey,
    to: ToResourceKey,
    gateway_key: ResourceKey,
    namespace: String,
}

#[derive(Clone, Debug, Eq, PartialEq, Hash, Ord, PartialOrd)]
pub struct FromResourceKey {
    pub group: String,
    pub namespace: String,
    pub kind: String,
}

impl From<ResourceKey> for FromResourceKey {
    fn from(rk: ResourceKey) -> Self {
        Self {
            group: rk.group,
            namespace: rk.namespace,
            kind: rk.kind,
        }
    }
}

impl From<&ResourceKey> for FromResourceKey {
    fn from(rk: &ResourceKey) -> Self {
        Self::from(rk.clone())
    }
}

impl From<&ReferenceGrantFrom> for FromResourceKey {
    fn from(rk: &ReferenceGrantFrom) -> Self {
        Self {
            group: rk.group.clone(),
            namespace: rk.namespace.clone(),
            kind: rk.kind.clone(),
        }
    }
}

#[derive(Clone, Debug, Eq, PartialEq, Hash, Ord, PartialOrd)]
pub struct ToResourceKey {
    pub group: String,
    pub name: Option<String>,
    pub kind: String,
}

impl From<&ResourceKey> for ToResourceKey {
    fn from(rk: &ResourceKey) -> Self {
        Self::from(rk.clone())
    }
}

impl From<ResourceKey> for ToResourceKey {
    fn from(rk: ResourceKey) -> Self {
        Self {
            group: if rk.group.is_empty() { DEFAULT_GROUP_NAME.to_owned() } else { rk.group },
            name: if rk.name.is_empty() { None } else { Some(rk.name) },
            kind: rk.kind,
        }
    }
}

impl From<ReferenceGrantTo> for ToResourceKey {
    fn from(rk: ReferenceGrantTo) -> Self {
        Self {
            group: if rk.group.is_empty() { DEFAULT_GROUP_NAME.to_owned() } else { rk.group },
            name: rk.name,
            kind: rk.kind,
        }
    }
}

impl From<&ReferenceGrantTo> for ToResourceKey {
    fn from(rk: &ReferenceGrantTo) -> Self {
        Self::from(rk.clone())
    }
}

#[derive(Clone, TypedBuilder)]
pub struct ReferenceGrantsResolver {
    client: Client,
    #[builder(default)]
    references: Arc<tokio::sync::Mutex<BTreeSet<ReferenceGrantRef>>>,
    #[builder(default)]
    resolved_reference_grants: Arc<tokio::sync::Mutex<BTreeSet<ReferenceGrantRef>>>,
    reference_validate_channel_sender: tokio::sync::mpsc::Sender<ReferenceValidateRequest>,
    state: State,
}

impl ReferenceGrantsResolver {
    fn search_references(&self, gateway: &Gateway) -> BTreeSet<ReferenceGrantRef> {
        let gateway_key = gateway.key();

        let linked_routes = find_linked_routes(&self.state, gateway_key);

        let mut backend_reference_keys = BTreeSet::new();

        for route in linked_routes {
            let from = route.resource_key();

            for backend in &route.backends() {
                if let Backend::Maybe(backend_service_config) = backend {
                    let to = &backend_service_config.resource_key;
                    backend_reference_keys.insert(
                        ReferenceGrantRef::builder()
                            .namespace(to.namespace.clone())
                            .from(from.into())
                            .to(to.into())
                            .gateway_key(gateway_key.clone())
                            .build(),
                    );
                }
            }
        }

        let mut secrets_references = BTreeSet::new();
        for listener in gateway.listeners().filter(|f| f.protocol() == ProtocolType::Https || f.protocol() == ProtocolType::Tls) {
            let listener_data = listener.data();
            if let Some(TlsType::Terminate(certificates)) = &listener_data.config.tls_type {
                for certificate in certificates {
                    let certificate_key = certificate.resouce_key();
                    secrets_references.insert(
                        ReferenceGrantRef::builder()
                            .namespace(certificate_key.namespace.clone())
                            .from(gateway_key.into())
                            .to(certificate_key.into())
                            .gateway_key(gateway_key.clone())
                            .build(),
                    );
                }
            }
        }
        backend_reference_keys.append(&mut secrets_references);
        backend_reference_keys
    }

    pub async fn add_references_by_gateway(&self, gateway: &Gateway) {
        let key = gateway.key();
        let mut references = self.search_references(gateway);
        info!("Adding references gateway {key:?} : {references:?} ");
        self.references.lock().await.append(&mut references);
    }

    pub async fn delete_references_by_gateway(&self, gateway: &Gateway) {
        let gateway_references = self.search_references(gateway);
        let mut references = self.references.lock().await;
        let diff = references.difference(&gateway_references).cloned();
        *references = diff.collect();
    }

    pub async fn resolve(self) -> crate::Result<()> {
        let client = self.client.clone();

        let resolver_fn = move |key_namespace: String| {
            let client = client.clone();
            let api: Api<ReferenceGrant> = Api::namespaced(client, &key_namespace);
            let api = api.clone();
            async move {
                let api = api.clone();
                let lp = ListParams::default();
                api.list(&lp).await
            }
            .boxed()
        };

        self.start_resolve_loop(resolver_fn).await;
        Ok(())
    }

    pub async fn start_resolve_loop<U>(self, resolver_fn: U)
    where
        U: Fn(String) -> BoxFuture<'static, Result<ObjectList<ReferenceGrant>, kube::Error>> + Clone,
    {
        let mut interval = time::interval(time::Duration::from_secs(10));
        let span = span!(Level::INFO, "ReferenceGrantsResolver");
        let _entered = span.enter();

        loop {
            let this = self.clone();
            interval.tick().await;
            this.resolve_internal(resolver_fn.clone()).await;
        }
    }

    async fn resolve_internal<U>(self, resolver_fn: U)
    where
        U: Fn(String) -> BoxFuture<'static, Result<ObjectList<ReferenceGrant>, kube::Error>>,
    {
        let mut resolved_reference_grants = self.resolved_reference_grants.lock().await;
        let mut configured_reference_grants = BTreeSet::new();

        let references = self.references.lock().await;

        for resolved_reference in references.iter() {
            let resolved_namespace = &resolved_reference.namespace;
            if let Ok(reference_grants) = resolver_fn(resolved_namespace.clone()).await {
                for grant in reference_grants {
                    for from in &grant.spec.from {
                        for to in &grant.spec.to {
                            configured_reference_grants.insert(
                                ReferenceGrantRef::builder()
                                    .namespace(grant.namespace().unwrap_or(String::new()))
                                    .from(from.into())
                                    .to(to.into())
                                    .gateway_key(resolved_reference.gateway_key.clone())
                                    .build(),
                            );
                        }
                    }
                }
            } else {
                warn!("Unable to list ReferenceGrants for {resolved_namespace}");
            }
        }

        info!("All available grants {configured_reference_grants:?}");
        let mut allowed_reference_grants = BTreeSet::new();

        for reference in references.iter() {
            let valid = configured_reference_grants.iter().any(|rgr| {
                rgr == reference || {
                    let mut temp = reference.clone();
                    temp.to.name = None;
                    rgr == &temp
                }
            });
            info!("Checking reference {reference:?} {valid}");
            if valid {
                allowed_reference_grants.insert(reference.clone());
            }
        }

        let removed_reference_grants = resolved_reference_grants.difference(&allowed_reference_grants);
        info!("Removed grants {removed_reference_grants:?}");
        let added_reference_grants = allowed_reference_grants.difference(&resolved_reference_grants);
        info!("Added grants {added_reference_grants:?}");

        let changed_gateways: BTreeSet<_> = added_reference_grants.chain(removed_reference_grants).collect();

        info!("Changed gateways {changed_gateways:?}");

        if !changed_gateways.is_empty() {
            let _res = self
                .reference_validate_channel_sender
                .send(ReferenceValidateRequest::UpdatedGateways {
                    reference: ResourceKey {
                        group: "ReferenceGrant".to_owned(),
                        kind: "ReferenceGrant".to_owned(),
                        ..Default::default()
                    },
                    gateways: changed_gateways.iter().map(|f| f.gateway_key.clone()).collect(),
                })
                .await;
        }

        *resolved_reference_grants = allowed_reference_grants.into_iter().collect();
    }

    pub async fn is_allowed(&self, from: &ResourceKey, to: &ResourceKey, gateway_key: &ResourceKey) -> bool {
        let resolved_grants = self.resolved_reference_grants.lock().await;
        info!("Resolved grants {resolved_grants:?}");
        resolved_grants.contains(
            &ReferenceGrantRef::builder()
                .namespace(to.namespace.clone())
                .from(from.into())
                .to(to.into())
                .gateway_key(gateway_key.clone())
                .build(),
        )
    }
}

// fn normalize_from_and_to(mut from: ResourceKey, mut to: ResourceKey) -> (ResourceKey, ResourceKey) {
//     from.name = String::new();
//     to.namespace = String::new();
//     (from, to)
// }

impl From<&ReferenceGrantFrom> for ResourceKey {
    fn from(value: &ReferenceGrantFrom) -> Self {
        if value.group.is_empty() {
            ResourceKey {
                group: DEFAULT_GROUP_NAME.to_owned(),
                namespace: value.namespace.clone(),
                name: String::default(),
                kind: value.kind.clone(),
            }
        } else {
            ResourceKey {
                group: value.group.clone(),
                namespace: value.namespace.clone(),
                name: String::default(),
                kind: value.kind.clone(),
            }
        }
    }
}

impl From<&ReferenceGrantTo> for ResourceKey {
    fn from(value: &ReferenceGrantTo) -> Self {
        if value.group.is_empty() {
            ResourceKey {
                group: DEFAULT_GROUP_NAME.to_owned(),
                namespace: String::default(),
                name: value.name.as_ref().unwrap_or(&String::new()).to_owned(),
                kind: value.kind.clone(),
            }
        } else {
            ResourceKey {
                group: value.group.clone(),
                namespace: String::default(),
                name: value.name.as_ref().unwrap_or(&String::new()).to_owned(),
                kind: value.kind.clone(),
            }
        }
    }
}
#[cfg(test)]
mod tests {
    use gateway_api::referencegrants;
    use kube_core::{ApiResource, ListMeta, ObjectMeta, TypeMeta};
    use referencegrants::ReferenceGrantSpec;
    use tokio::sync::{mpsc, Mutex};

    use super::*;

    #[tokio::test]
    async fn test_resolver_references() {
        let client = Client::try_default().await.unwrap();
        let (sender, mut receiver) = mpsc::channel(100);
        let reference_grant_resolver = ReferenceGrantsResolver {
            client,
            references: Arc::new(Mutex::new(BTreeSet::new())),
            resolved_reference_grants: Arc::new(Mutex::new(BTreeSet::new())),
            reference_validate_channel_sender: sender,
            state: State::new(),
        };

        let resolver_fn = move |_: String| {
            async move {
                let tos: Vec<ReferenceGrantTo> = vec![ReferenceGrantTo {
                    group: "to_group_1".to_owned(),
                    kind: "to_kind_1".to_owned(),
                    name: Some("to_name_1".to_owned()),
                }];
                let froms: Vec<ReferenceGrantFrom> = vec![ReferenceGrantFrom {
                    group: "from_group_1".to_owned(),
                    kind: "from_kind_1".to_owned(),
                    namespace: "from_namespace_1".to_owned(),
                }];
                let ar = ApiResource::erase::<ReferenceGrant>(&());
                let reference_grant_list: ObjectList<ReferenceGrant> = ObjectList {
                    types: TypeMeta {
                        api_version: ar.api_version,
                        kind: ar.kind + "List",
                    },
                    metadata: ListMeta { ..Default::default() },
                    items: vec![ReferenceGrant {
                        metadata: ObjectMeta {
                            name: Some("test".into()),
                            namespace: Some("to_namespace_3".into()),
                            ..ObjectMeta::default()
                        },
                        spec: ReferenceGrantSpec { to: tos, from: froms },
                    }],
                };
                Result::Ok(reference_grant_list)
            }
            .boxed()
        };

        let cloned_reference_grant_resolver = reference_grant_resolver.clone();
        reference_grant_resolver.resolve_internal(resolver_fn).await;
        assert!(cloned_reference_grant_resolver.resolved_reference_grants.lock().await.is_empty());

        let to_1 = ResourceKey {
            group: "to_group_1".to_owned(),
            kind: "to_kind_1".to_owned(),
            name: "to_name_1".to_owned(),
            namespace: "to_namespace_3".to_owned(),
        };
        let from_1 = ResourceKey {
            group: "from_group_1".to_owned(),
            kind: "from_kind_1".to_owned(),
            namespace: "from_namespace_1".to_owned(),
            ..Default::default()
        };

        let to_2 = ResourceKey {
            group: "to_group_2".to_owned(),
            kind: "to_kind_2".to_owned(),
            name: "to_name_2".to_owned(),
            namespace: String::new(),
        };
        let from_2 = ResourceKey {
            group: "from_group_2".to_owned(),
            kind: "from_kind_2".to_owned(),
            namespace: "from_namespace_2".to_owned(),
            ..Default::default()
        };

        let gateway_id_1 = ResourceKey {
            group: "gateway".to_owned(),
            kind: "gateway".to_owned(),
            namespace: "namespace_1".to_owned(),
            name: "gateway_1".to_owned(),
        };
        let gateway_id_2 = ResourceKey {
            group: "gateway".to_owned(),
            kind: "gateway".to_owned(),
            namespace: "namespace_1".to_owned(),
            name: "gateway_2".to_owned(),
        };

        let mut gateway_references = BTreeSet::new();
        gateway_references.insert(
            ReferenceGrantRef::builder()
                .namespace(to_1.namespace.clone())
                .from((&from_1).into())
                .to((&to_1).into())
                .gateway_key(gateway_id_1.clone())
                .build(),
        );
        gateway_references.insert(
            ReferenceGrantRef::builder()
                .namespace(to_2.namespace.clone())
                .from((&from_2).into())
                .to((&to_2).into())
                .gateway_key(gateway_id_2.clone())
                .build(),
        );

        cloned_reference_grant_resolver.references.lock().await.append(&mut gateway_references);
        let reference_grant_resolver = cloned_reference_grant_resolver.clone();
        reference_grant_resolver.resolve_internal(resolver_fn).await;
        assert!(cloned_reference_grant_resolver.is_allowed(&from_1, &to_1, &gateway_id_1).await);
        assert!(!cloned_reference_grant_resolver.is_allowed(&from_2, &to_2, &gateway_id_2).await);

        tokio::spawn(async move {
            let event = receiver.recv().await;
            match event {
                Some(ReferenceValidateRequest::UpdatedGateways { reference: _, gateways }) => {
                    assert_eq!(gateways.len(), 1);
                }

                _ => {
                    panic!("Invalid event");
                }
            }
        });
    }

    #[tokio::test]
    async fn test_resolver_multiple_references() {
        let client = Client::try_default().await.unwrap();
        let (sender, mut receiver) = mpsc::channel(100);
        let reference_grant_resolver = ReferenceGrantsResolver {
            client,
            references: Arc::new(Mutex::new(BTreeSet::new())),
            resolved_reference_grants: Arc::new(Mutex::new(BTreeSet::new())),
            reference_validate_channel_sender: sender,
            state: State::new(),
        };

        let resolver_fn = move |_: String| {
            async move {
                let tos: Vec<ReferenceGrantTo> = vec![
                    ReferenceGrantTo {
                        group: "to_group_1".to_owned(),
                        kind: "to_kind_1".to_owned(),
                        name: Some("to_name_1".to_owned()),
                    },
                    ReferenceGrantTo {
                        group: "to_group_2".to_owned(),
                        kind: "to_kind_2".to_owned(),
                        name: Some("to_name_2".to_owned()),
                    },
                ];
                let froms: Vec<ReferenceGrantFrom> = vec![
                    ReferenceGrantFrom {
                        group: "from_group_1".to_owned(),
                        kind: "from_kind_1".to_owned(),
                        namespace: "from_namespace_1".to_owned(),
                    },
                    ReferenceGrantFrom {
                        group: "from_group_2".to_owned(),
                        kind: "from_kind_2".to_owned(),
                        namespace: "from_namespace_2".to_owned(),
                    },
                ];
                let ar = ApiResource::erase::<ReferenceGrant>(&());
                let reference_grant_list: ObjectList<ReferenceGrant> = ObjectList {
                    types: TypeMeta {
                        api_version: ar.api_version,
                        kind: ar.kind + "List",
                    },
                    metadata: ListMeta { ..Default::default() },
                    items: vec![ReferenceGrant {
                        metadata: ObjectMeta {
                            name: Some("test".into()),
                            namespace: Some("to_namespace_3".into()),
                            ..ObjectMeta::default()
                        },
                        spec: ReferenceGrantSpec { to: tos, from: froms },
                    }],
                };
                Result::Ok(reference_grant_list)
            }
            .boxed()
        };

        let cloned_reference_grant_resolver = reference_grant_resolver.clone();
        reference_grant_resolver.resolve_internal(resolver_fn).await;
        assert!(cloned_reference_grant_resolver.resolved_reference_grants.lock().await.is_empty());

        let to_1 = ResourceKey {
            group: "to_group_1".to_owned(),
            kind: "to_kind_1".to_owned(),
            name: "to_name_1".to_owned(),
            namespace: "to_namespace_3".to_owned(),
        };
        let from_1 = ResourceKey {
            group: "from_group_1".to_owned(),
            kind: "from_kind_1".to_owned(),
            namespace: "from_namespace_1".to_owned(),
            ..Default::default()
        };

        let to_2 = ResourceKey {
            group: "to_group_2".to_owned(),
            kind: "to_kind_2".to_owned(),
            name: "to_name_2".to_owned(),
            namespace: "to_namespace_3".to_owned(),
        };
        let from_2 = ResourceKey {
            group: "from_group_2".to_owned(),
            kind: "from_kind_2".to_owned(),
            namespace: "from_namespace_2".to_owned(),
            ..Default::default()
        };

        let gateway_id_1 = ResourceKey {
            group: "gateway".to_owned(),
            kind: "gateway".to_owned(),
            namespace: "namespace_1".to_owned(),
            name: "gateway_1".to_owned(),
        };
        let gateway_id_2 = ResourceKey {
            group: "gateway".to_owned(),
            kind: "gateway".to_owned(),
            namespace: "namespace_1".to_owned(),
            name: "gateway_2".to_owned(),
        };

        let mut gateway_references = BTreeSet::new();
        gateway_references.insert(
            ReferenceGrantRef::builder()
                .namespace(to_1.namespace.clone())
                .from((&from_1).into())
                .to((&to_1).into())
                .gateway_key(gateway_id_1.clone())
                .build(),
        );
        gateway_references.insert(
            ReferenceGrantRef::builder()
                .namespace(to_2.namespace.clone())
                .from((&from_2).into())
                .to((&to_2).into())
                .gateway_key(gateway_id_2.clone())
                .build(),
        );

        cloned_reference_grant_resolver.references.lock().await.append(&mut gateway_references);
        let reference_grant_resolver = cloned_reference_grant_resolver.clone();
        reference_grant_resolver.resolve_internal(resolver_fn).await;
        assert!(cloned_reference_grant_resolver.is_allowed(&from_1, &to_1, &gateway_id_1).await);
        assert!(cloned_reference_grant_resolver.is_allowed(&from_2, &to_2, &gateway_id_2).await);

        tokio::spawn(async move {
            let event = receiver.recv().await;
            match event {
                Some(ReferenceValidateRequest::UpdatedGateways { reference: _, gateways }) => {
                    assert_eq!(gateways.len(), 2);
                }

                _ => {
                    panic!("Invalid event");
                }
            }
        });
    }
}
=======
use std::{collections::BTreeSet, sync::Arc};

use futures::{future::BoxFuture, FutureExt};
use gateway_api::referencegrants::{ReferenceGrant, ReferenceGrantFrom, ReferenceGrantTo};
use kube::{api::ListParams, Api, Client, ResourceExt};
use kube_core::ObjectList;
use tokio::time;
use tracing::{info, span, warn, Level};
use typed_builder::TypedBuilder;

use crate::{
    common::{resource_key::DEFAULT_GROUP_NAME, Backend, Gateway, ProtocolType, ReferenceValidateRequest, ResourceKey, TlsType},
    controllers::find_linked_routes,
    state::State,
};

#[derive(Clone, Debug, Eq, PartialEq, Hash, Ord, PartialOrd, TypedBuilder)]
pub struct ReferenceGrantRef {
    from: FromResourceKey,
    to: ToResourceKey,
    gateway_key: ResourceKey,
    namespace: String,
}

#[derive(Clone, Debug, Eq, PartialEq, Hash, Ord, PartialOrd)]
pub struct FromResourceKey {
    pub group: String,
    pub namespace: String,
    pub kind: String,
}

impl From<ResourceKey> for FromResourceKey {
    fn from(rk: ResourceKey) -> Self {
        Self {
            group: rk.group,
            namespace: rk.namespace,
            kind: rk.kind,
        }
    }
}

impl From<&ResourceKey> for FromResourceKey {
    fn from(rk: &ResourceKey) -> Self {
        Self::from(rk.clone())
    }
}

impl From<&ReferenceGrantFrom> for FromResourceKey {
    fn from(rk: &ReferenceGrantFrom) -> Self {
        Self {
            group: rk.group.clone(),
            namespace: rk.namespace.clone(),
            kind: rk.kind.clone(),
        }
    }
}

#[derive(Clone, Debug, Eq, PartialEq, Hash, Ord, PartialOrd)]
pub struct ToResourceKey {
    pub group: String,
    pub name: Option<String>,
    pub kind: String,
}

impl From<&ResourceKey> for ToResourceKey {
    fn from(rk: &ResourceKey) -> Self {
        Self::from(rk.clone())
    }
}

impl From<ResourceKey> for ToResourceKey {
    fn from(rk: ResourceKey) -> Self {
        Self {
            group: if rk.group.is_empty() { DEFAULT_GROUP_NAME.to_owned() } else { rk.group },
            name: if rk.name.is_empty() { None } else { Some(rk.name) },
            kind: rk.kind,
        }
    }
}

impl From<ReferenceGrantTo> for ToResourceKey {
    fn from(rk: ReferenceGrantTo) -> Self {
        Self {
            group: if rk.group.is_empty() { DEFAULT_GROUP_NAME.to_owned() } else { rk.group },
            name: rk.name,
            kind: rk.kind,
        }
    }
}

impl From<&ReferenceGrantTo> for ToResourceKey {
    fn from(rk: &ReferenceGrantTo) -> Self {
        Self::from(rk.clone())
    }
}

#[derive(Clone, TypedBuilder)]
pub struct ReferenceGrantsResolver {
    client: Client,
    #[builder(default)]
    references: Arc<tokio::sync::Mutex<BTreeSet<ReferenceGrantRef>>>,
    #[builder(default)]
    resolved_reference_grants: Arc<tokio::sync::Mutex<BTreeSet<ReferenceGrantRef>>>,
    reference_validate_channel_sender: tokio::sync::mpsc::Sender<ReferenceValidateRequest>,
    state: State,
}

impl ReferenceGrantsResolver {
    fn search_references(&self, gateway: &Gateway) -> BTreeSet<ReferenceGrantRef> {
        let gateway_key = gateway.key();

        let linked_routes = find_linked_routes(&self.state, gateway_key);

        let mut backend_reference_keys = BTreeSet::new();

        for route in linked_routes {
            let from = route.resource_key();

            for backend in &route.backends() {
                if let Backend::Maybe(backend_service_config) = backend {
                    let to = &backend_service_config.resource_key;
                    backend_reference_keys.insert(
                        ReferenceGrantRef::builder()
                            .namespace(to.namespace.clone())
                            .from(from.into())
                            .to(to.into())
                            .gateway_key(gateway_key.clone())
                            .build(),
                    );
                };
            }
        }

        let mut secrets_references = BTreeSet::new();
        for listener in gateway.listeners().filter(|f| f.protocol() == ProtocolType::Https || f.protocol() == ProtocolType::Tls) {
            let listener_data = listener.data();
            if let Some(TlsType::Terminate(certificates)) = &listener_data.config.tls_type {
                for certificate in certificates {
                    let certificate_key = certificate.resouce_key();
                    secrets_references.insert(
                        ReferenceGrantRef::builder()
                            .namespace(certificate_key.namespace.clone())
                            .from(gateway_key.into())
                            .to(certificate_key.into())
                            .gateway_key(gateway_key.clone())
                            .build(),
                    );
                }
            }
        }
        backend_reference_keys.append(&mut secrets_references);
        backend_reference_keys
    }

    pub async fn add_references_by_gateway(&self, gateway: &Gateway) {
        let key = gateway.key();
        let mut references = self.search_references(gateway);
        info!("Adding references gateway {key:?} : {references:?} ");
        self.references.lock().await.append(&mut references);
    }

    pub async fn delete_references_by_gateway(&self, gateway: &Gateway) {
        let gateway_references = self.search_references(gateway);
        let mut references = self.references.lock().await;
        let diff = references.difference(&gateway_references).cloned();
        *references = diff.collect();
    }

    pub async fn resolve(self) -> crate::Result<()> {
        let client = self.client.clone();

        let resolver_fn = move |key_namespace: String| {
            let client = client.clone();
            let api: Api<ReferenceGrant> = Api::namespaced(client, &key_namespace);
            let api = api.clone();
            async move {
                let api = api.clone();
                let lp = ListParams::default();
                api.list(&lp).await
            }
            .boxed()
        };

        self.start_resolve_loop(resolver_fn).await;
        Ok(())
    }

    pub async fn start_resolve_loop<U>(self, resolver_fn: U)
    where
        U: Fn(String) -> BoxFuture<'static, Result<ObjectList<ReferenceGrant>, kube::Error>> + Clone,
    {
        let mut interval = time::interval(time::Duration::from_secs(10));
        let span = span!(Level::INFO, "ReferenceGrantsResolver");
        let _entered = span.enter();

        loop {
            let this = self.clone();
            interval.tick().await;
            this.resolve_internal(resolver_fn.clone()).await;
        }
    }

    async fn resolve_internal<U>(self, resolver_fn: U)
    where
        U: Fn(String) -> BoxFuture<'static, Result<ObjectList<ReferenceGrant>, kube::Error>>,
    {
        let mut resolved_reference_grants = self.resolved_reference_grants.lock().await;
        let mut configured_reference_grants = BTreeSet::new();

        let references = self.references.lock().await;

        for resolved_reference in references.iter() {
            let resolved_namespace = &resolved_reference.namespace;
            if let Ok(reference_grants) = resolver_fn(resolved_namespace.clone()).await {
                for grant in reference_grants {
                    for from in &grant.spec.from {
                        for to in &grant.spec.to {
                            configured_reference_grants.insert(
                                ReferenceGrantRef::builder()
                                    .namespace(grant.namespace().unwrap_or(String::new()))
                                    .from(from.into())
                                    .to(to.into())
                                    .gateway_key(resolved_reference.gateway_key.clone())
                                    .build(),
                            );
                        }
                    }
                }
            } else {
                warn!("Unable to list ReferenceGrants for {resolved_namespace}");
            }
        }

        info!("All available grants {configured_reference_grants:?}");
        let mut allowed_reference_grants = BTreeSet::new();

        for reference in references.iter() {
            let valid = configured_reference_grants.iter().any(|rgr| {
                rgr == reference || {
                    let mut temp = reference.clone();
                    temp.to.name = None;
                    rgr == &temp
                }
            });
            info!("Checking reference {reference:?} {valid}");
            if valid {
                allowed_reference_grants.insert(reference.clone());
            }
        }

        let removed_reference_grants = resolved_reference_grants.difference(&allowed_reference_grants);
        info!("Removed grants {removed_reference_grants:?}");
        let added_reference_grants = allowed_reference_grants.difference(&resolved_reference_grants);
        info!("Added grants {added_reference_grants:?}");

        let changed_gateways: BTreeSet<_> = added_reference_grants.chain(removed_reference_grants).collect();

        info!("Changed gateways {changed_gateways:?}");

        if !changed_gateways.is_empty() {
            let _res = self
                .reference_validate_channel_sender
                .send(ReferenceValidateRequest::UpdatedGateways {
                    reference: ResourceKey {
                        group: "ReferenceGrant".to_owned(),
                        kind: "ReferenceGrant".to_owned(),
                        ..Default::default()
                    },
                    gateways: changed_gateways.iter().map(|f| f.gateway_key.clone()).collect(),
                })
                .await;
        }

        *resolved_reference_grants = allowed_reference_grants.into_iter().collect();
    }

    pub async fn is_allowed(&self, from: &ResourceKey, to: &ResourceKey, gateway_key: &ResourceKey) -> bool {
        let resolved_grants = self.resolved_reference_grants.lock().await;
        info!("Resolved grants {resolved_grants:?}");
        resolved_grants.contains(
            &ReferenceGrantRef::builder()
                .namespace(to.namespace.clone())
                .from(from.into())
                .to(to.into())
                .gateway_key(gateway_key.clone())
                .build(),
        )
    }
}

// fn normalize_from_and_to(mut from: ResourceKey, mut to: ResourceKey) -> (ResourceKey, ResourceKey) {
//     from.name = String::new();
//     to.namespace = String::new();
//     (from, to)
// }

impl From<&ReferenceGrantFrom> for ResourceKey {
    fn from(value: &ReferenceGrantFrom) -> Self {
        if value.group.is_empty() {
            ResourceKey {
                group: DEFAULT_GROUP_NAME.to_owned(),
                namespace: value.namespace.clone(),
                name: String::default(),
                kind: value.kind.clone(),
            }
        } else {
            ResourceKey {
                group: value.group.clone(),
                namespace: value.namespace.clone(),
                name: String::default(),
                kind: value.kind.clone(),
            }
        }
    }
}

impl From<&ReferenceGrantTo> for ResourceKey {
    fn from(value: &ReferenceGrantTo) -> Self {
        if value.group.is_empty() {
            ResourceKey {
                group: DEFAULT_GROUP_NAME.to_owned(),
                namespace: String::default(),
                name: value.name.as_ref().unwrap_or(&String::new()).to_owned(),
                kind: value.kind.clone(),
            }
        } else {
            ResourceKey {
                group: value.group.clone(),
                namespace: String::default(),
                name: value.name.as_ref().unwrap_or(&String::new()).to_owned(),
                kind: value.kind.clone(),
            }
        }
    }
}
#[cfg(test)]
mod tests {
    use gateway_api::referencegrants;
    use kube_core::{ApiResource, ListMeta, ObjectMeta, TypeMeta};
    use referencegrants::ReferenceGrantSpec;
    use tokio::sync::{mpsc, Mutex};

    use super::*;

    #[tokio::test]
    async fn test_resolver_references() {
        let client = Client::try_default().await.unwrap();
        let (sender, mut receiver) = mpsc::channel(100);
        let reference_grant_resolver = ReferenceGrantsResolver {
            client,
            references: Arc::new(Mutex::new(BTreeSet::new())),
            resolved_reference_grants: Arc::new(Mutex::new(BTreeSet::new())),
            reference_validate_channel_sender: sender,
            state: State::new(),
        };

        let resolver_fn = move |_: String| {
            async move {
                let tos: Vec<ReferenceGrantTo> = vec![ReferenceGrantTo {
                    group: "to_group_1".to_owned(),
                    kind: "to_kind_1".to_owned(),
                    name: Some("to_name_1".to_owned()),
                }];
                let froms: Vec<ReferenceGrantFrom> = vec![ReferenceGrantFrom {
                    group: "from_group_1".to_owned(),
                    kind: "from_kind_1".to_owned(),
                    namespace: "from_namespace_1".to_owned(),
                }];
                let ar = ApiResource::erase::<ReferenceGrant>(&());
                let reference_grant_list: ObjectList<ReferenceGrant> = ObjectList {
                    types: TypeMeta {
                        api_version: ar.api_version,
                        kind: ar.kind + "List",
                    },
                    metadata: ListMeta { ..Default::default() },
                    items: vec![ReferenceGrant {
                        metadata: ObjectMeta {
                            name: Some("test".into()),
                            namespace: Some("to_namespace_3".into()),
                            ..ObjectMeta::default()
                        },
                        spec: ReferenceGrantSpec { to: tos, from: froms },
                    }],
                };
                Result::Ok(reference_grant_list)
            }
            .boxed()
        };

        let cloned_reference_grant_resolver = reference_grant_resolver.clone();
        reference_grant_resolver.resolve_internal(resolver_fn).await;
        assert!(cloned_reference_grant_resolver.resolved_reference_grants.lock().await.is_empty());

        let to_1 = ResourceKey {
            group: "to_group_1".to_owned(),
            kind: "to_kind_1".to_owned(),
            name: "to_name_1".to_owned(),
            namespace: "to_namespace_3".to_owned(),
        };
        let from_1 = ResourceKey {
            group: "from_group_1".to_owned(),
            kind: "from_kind_1".to_owned(),
            namespace: "from_namespace_1".to_owned(),
            ..Default::default()
        };

        let to_2 = ResourceKey {
            group: "to_group_2".to_owned(),
            kind: "to_kind_2".to_owned(),
            name: "to_name_2".to_owned(),
            namespace: String::new(),
        };
        let from_2 = ResourceKey {
            group: "from_group_2".to_owned(),
            kind: "from_kind_2".to_owned(),
            namespace: "from_namespace_2".to_owned(),
            ..Default::default()
        };

        let gateway_id_1 = ResourceKey {
            group: "gateway".to_owned(),
            kind: "gateway".to_owned(),
            namespace: "namespace_1".to_owned(),
            name: "gateway_1".to_owned(),
        };
        let gateway_id_2 = ResourceKey {
            group: "gateway".to_owned(),
            kind: "gateway".to_owned(),
            namespace: "namespace_1".to_owned(),
            name: "gateway_2".to_owned(),
        };

        let mut gateway_references = BTreeSet::new();
        gateway_references.insert(
            ReferenceGrantRef::builder()
                .namespace(to_1.namespace.clone())
                .from((&from_1).into())
                .to((&to_1).into())
                .gateway_key(gateway_id_1.clone())
                .build(),
        );
        gateway_references.insert(
            ReferenceGrantRef::builder()
                .namespace(to_2.namespace.clone())
                .from((&from_2).into())
                .to((&to_2).into())
                .gateway_key(gateway_id_2.clone())
                .build(),
        );

        cloned_reference_grant_resolver.references.lock().await.append(&mut gateway_references);
        let reference_grant_resolver = cloned_reference_grant_resolver.clone();
        reference_grant_resolver.resolve_internal(resolver_fn).await;
        assert!(cloned_reference_grant_resolver.is_allowed(&from_1, &to_1, &gateway_id_1).await);
        assert!(!cloned_reference_grant_resolver.is_allowed(&from_2, &to_2, &gateway_id_2).await);

        tokio::spawn(async move {
            let event = receiver.recv().await;
            match event {
                Some(ReferenceValidateRequest::UpdatedGateways { reference: _, gateways }) => {
                    assert_eq!(gateways.len(), 1);
                }

                _ => {
                    panic!("Invalid event");
                }
            }
        });
    }

    #[tokio::test]
    async fn test_resolver_multiple_references() {
        let client = Client::try_default().await.unwrap();
        let (sender, mut receiver) = mpsc::channel(100);
        let reference_grant_resolver = ReferenceGrantsResolver {
            client,
            references: Arc::new(Mutex::new(BTreeSet::new())),
            resolved_reference_grants: Arc::new(Mutex::new(BTreeSet::new())),
            reference_validate_channel_sender: sender,
            state: State::new(),
        };

        let resolver_fn = move |_: String| {
            async move {
                let tos: Vec<ReferenceGrantTo> = vec![
                    ReferenceGrantTo {
                        group: "to_group_1".to_owned(),
                        kind: "to_kind_1".to_owned(),
                        name: Some("to_name_1".to_owned()),
                    },
                    ReferenceGrantTo {
                        group: "to_group_2".to_owned(),
                        kind: "to_kind_2".to_owned(),
                        name: Some("to_name_2".to_owned()),
                    },
                ];
                let froms: Vec<ReferenceGrantFrom> = vec![
                    ReferenceGrantFrom {
                        group: "from_group_1".to_owned(),
                        kind: "from_kind_1".to_owned(),
                        namespace: "from_namespace_1".to_owned(),
                    },
                    ReferenceGrantFrom {
                        group: "from_group_2".to_owned(),
                        kind: "from_kind_2".to_owned(),
                        namespace: "from_namespace_2".to_owned(),
                    },
                ];
                let ar = ApiResource::erase::<ReferenceGrant>(&());
                let reference_grant_list: ObjectList<ReferenceGrant> = ObjectList {
                    types: TypeMeta {
                        api_version: ar.api_version,
                        kind: ar.kind + "List",
                    },
                    metadata: ListMeta { ..Default::default() },
                    items: vec![ReferenceGrant {
                        metadata: ObjectMeta {
                            name: Some("test".into()),
                            namespace: Some("to_namespace_3".into()),
                            ..ObjectMeta::default()
                        },
                        spec: ReferenceGrantSpec { to: tos, from: froms },
                    }],
                };
                Result::Ok(reference_grant_list)
            }
            .boxed()
        };

        let cloned_reference_grant_resolver = reference_grant_resolver.clone();
        reference_grant_resolver.resolve_internal(resolver_fn).await;
        assert!(cloned_reference_grant_resolver.resolved_reference_grants.lock().await.is_empty());

        let to_1 = ResourceKey {
            group: "to_group_1".to_owned(),
            kind: "to_kind_1".to_owned(),
            name: "to_name_1".to_owned(),
            namespace: "to_namespace_3".to_owned(),
        };
        let from_1 = ResourceKey {
            group: "from_group_1".to_owned(),
            kind: "from_kind_1".to_owned(),
            namespace: "from_namespace_1".to_owned(),
            ..Default::default()
        };

        let to_2 = ResourceKey {
            group: "to_group_2".to_owned(),
            kind: "to_kind_2".to_owned(),
            name: "to_name_2".to_owned(),
            namespace: "to_namespace_3".to_owned(),
        };
        let from_2 = ResourceKey {
            group: "from_group_2".to_owned(),
            kind: "from_kind_2".to_owned(),
            namespace: "from_namespace_2".to_owned(),
            ..Default::default()
        };

        let gateway_id_1 = ResourceKey {
            group: "gateway".to_owned(),
            kind: "gateway".to_owned(),
            namespace: "namespace_1".to_owned(),
            name: "gateway_1".to_owned(),
        };
        let gateway_id_2 = ResourceKey {
            group: "gateway".to_owned(),
            kind: "gateway".to_owned(),
            namespace: "namespace_1".to_owned(),
            name: "gateway_2".to_owned(),
        };

        let mut gateway_references = BTreeSet::new();
        gateway_references.insert(
            ReferenceGrantRef::builder()
                .namespace(to_1.namespace.clone())
                .from((&from_1).into())
                .to((&to_1).into())
                .gateway_key(gateway_id_1.clone())
                .build(),
        );
        gateway_references.insert(
            ReferenceGrantRef::builder()
                .namespace(to_2.namespace.clone())
                .from((&from_2).into())
                .to((&to_2).into())
                .gateway_key(gateway_id_2.clone())
                .build(),
        );

        cloned_reference_grant_resolver.references.lock().await.append(&mut gateway_references);
        let reference_grant_resolver = cloned_reference_grant_resolver.clone();
        reference_grant_resolver.resolve_internal(resolver_fn).await;
        assert!(cloned_reference_grant_resolver.is_allowed(&from_1, &to_1, &gateway_id_1).await);
        assert!(cloned_reference_grant_resolver.is_allowed(&from_2, &to_2, &gateway_id_2).await);

        tokio::spawn(async move {
            let event = receiver.recv().await;
            match event {
                Some(ReferenceValidateRequest::UpdatedGateways { reference: _, gateways }) => {
                    assert_eq!(gateways.len(), 2);
                }

                _ => {
                    panic!("Invalid event");
                }
            }
        });
    }
}
>>>>>>> abc49c56
<|MERGE_RESOLUTION|>--- conflicted
+++ resolved
@@ -1,22 +1,18 @@
-<<<<<<< HEAD
-use gateway_api::referencegrants::ReferenceGrant;
-
 use std::{collections::BTreeSet, sync::Arc};
+
+use futures::{future::BoxFuture, FutureExt};
+use gateway_api::referencegrants::{ReferenceGrant, ReferenceGrantFrom, ReferenceGrantTo};
+use kube::{api::ListParams, Api, Client, ResourceExt};
+use kube_core::ObjectList;
+use tokio::time;
+use tracing::{info, span, warn, Level};
+use typed_builder::TypedBuilder;
 
 use crate::{
     common::{resource_key::DEFAULT_GROUP_NAME, Backend, Gateway, ProtocolType, ReferenceValidateRequest, ResourceKey, TlsType},
     controllers::find_linked_routes,
     state::State,
 };
-use futures::future::BoxFuture;
-use futures::FutureExt;
-
-use gateway_api::referencegrants::{ReferenceGrantFrom, ReferenceGrantTo};
-use kube::{api::ListParams, Api, Client, ResourceExt};
-use kube_core::ObjectList;
-use tokio::time;
-use tracing::{info, span, warn, Level};
-use typed_builder::TypedBuilder;
 
 #[derive(Clone, Debug, Eq, PartialEq, Hash, Ord, PartialOrd, TypedBuilder)]
 pub struct ReferenceGrantRef {
@@ -611,616 +607,4 @@
             }
         });
     }
-}
-=======
-use std::{collections::BTreeSet, sync::Arc};
-
-use futures::{future::BoxFuture, FutureExt};
-use gateway_api::referencegrants::{ReferenceGrant, ReferenceGrantFrom, ReferenceGrantTo};
-use kube::{api::ListParams, Api, Client, ResourceExt};
-use kube_core::ObjectList;
-use tokio::time;
-use tracing::{info, span, warn, Level};
-use typed_builder::TypedBuilder;
-
-use crate::{
-    common::{resource_key::DEFAULT_GROUP_NAME, Backend, Gateway, ProtocolType, ReferenceValidateRequest, ResourceKey, TlsType},
-    controllers::find_linked_routes,
-    state::State,
-};
-
-#[derive(Clone, Debug, Eq, PartialEq, Hash, Ord, PartialOrd, TypedBuilder)]
-pub struct ReferenceGrantRef {
-    from: FromResourceKey,
-    to: ToResourceKey,
-    gateway_key: ResourceKey,
-    namespace: String,
-}
-
-#[derive(Clone, Debug, Eq, PartialEq, Hash, Ord, PartialOrd)]
-pub struct FromResourceKey {
-    pub group: String,
-    pub namespace: String,
-    pub kind: String,
-}
-
-impl From<ResourceKey> for FromResourceKey {
-    fn from(rk: ResourceKey) -> Self {
-        Self {
-            group: rk.group,
-            namespace: rk.namespace,
-            kind: rk.kind,
-        }
-    }
-}
-
-impl From<&ResourceKey> for FromResourceKey {
-    fn from(rk: &ResourceKey) -> Self {
-        Self::from(rk.clone())
-    }
-}
-
-impl From<&ReferenceGrantFrom> for FromResourceKey {
-    fn from(rk: &ReferenceGrantFrom) -> Self {
-        Self {
-            group: rk.group.clone(),
-            namespace: rk.namespace.clone(),
-            kind: rk.kind.clone(),
-        }
-    }
-}
-
-#[derive(Clone, Debug, Eq, PartialEq, Hash, Ord, PartialOrd)]
-pub struct ToResourceKey {
-    pub group: String,
-    pub name: Option<String>,
-    pub kind: String,
-}
-
-impl From<&ResourceKey> for ToResourceKey {
-    fn from(rk: &ResourceKey) -> Self {
-        Self::from(rk.clone())
-    }
-}
-
-impl From<ResourceKey> for ToResourceKey {
-    fn from(rk: ResourceKey) -> Self {
-        Self {
-            group: if rk.group.is_empty() { DEFAULT_GROUP_NAME.to_owned() } else { rk.group },
-            name: if rk.name.is_empty() { None } else { Some(rk.name) },
-            kind: rk.kind,
-        }
-    }
-}
-
-impl From<ReferenceGrantTo> for ToResourceKey {
-    fn from(rk: ReferenceGrantTo) -> Self {
-        Self {
-            group: if rk.group.is_empty() { DEFAULT_GROUP_NAME.to_owned() } else { rk.group },
-            name: rk.name,
-            kind: rk.kind,
-        }
-    }
-}
-
-impl From<&ReferenceGrantTo> for ToResourceKey {
-    fn from(rk: &ReferenceGrantTo) -> Self {
-        Self::from(rk.clone())
-    }
-}
-
-#[derive(Clone, TypedBuilder)]
-pub struct ReferenceGrantsResolver {
-    client: Client,
-    #[builder(default)]
-    references: Arc<tokio::sync::Mutex<BTreeSet<ReferenceGrantRef>>>,
-    #[builder(default)]
-    resolved_reference_grants: Arc<tokio::sync::Mutex<BTreeSet<ReferenceGrantRef>>>,
-    reference_validate_channel_sender: tokio::sync::mpsc::Sender<ReferenceValidateRequest>,
-    state: State,
-}
-
-impl ReferenceGrantsResolver {
-    fn search_references(&self, gateway: &Gateway) -> BTreeSet<ReferenceGrantRef> {
-        let gateway_key = gateway.key();
-
-        let linked_routes = find_linked_routes(&self.state, gateway_key);
-
-        let mut backend_reference_keys = BTreeSet::new();
-
-        for route in linked_routes {
-            let from = route.resource_key();
-
-            for backend in &route.backends() {
-                if let Backend::Maybe(backend_service_config) = backend {
-                    let to = &backend_service_config.resource_key;
-                    backend_reference_keys.insert(
-                        ReferenceGrantRef::builder()
-                            .namespace(to.namespace.clone())
-                            .from(from.into())
-                            .to(to.into())
-                            .gateway_key(gateway_key.clone())
-                            .build(),
-                    );
-                };
-            }
-        }
-
-        let mut secrets_references = BTreeSet::new();
-        for listener in gateway.listeners().filter(|f| f.protocol() == ProtocolType::Https || f.protocol() == ProtocolType::Tls) {
-            let listener_data = listener.data();
-            if let Some(TlsType::Terminate(certificates)) = &listener_data.config.tls_type {
-                for certificate in certificates {
-                    let certificate_key = certificate.resouce_key();
-                    secrets_references.insert(
-                        ReferenceGrantRef::builder()
-                            .namespace(certificate_key.namespace.clone())
-                            .from(gateway_key.into())
-                            .to(certificate_key.into())
-                            .gateway_key(gateway_key.clone())
-                            .build(),
-                    );
-                }
-            }
-        }
-        backend_reference_keys.append(&mut secrets_references);
-        backend_reference_keys
-    }
-
-    pub async fn add_references_by_gateway(&self, gateway: &Gateway) {
-        let key = gateway.key();
-        let mut references = self.search_references(gateway);
-        info!("Adding references gateway {key:?} : {references:?} ");
-        self.references.lock().await.append(&mut references);
-    }
-
-    pub async fn delete_references_by_gateway(&self, gateway: &Gateway) {
-        let gateway_references = self.search_references(gateway);
-        let mut references = self.references.lock().await;
-        let diff = references.difference(&gateway_references).cloned();
-        *references = diff.collect();
-    }
-
-    pub async fn resolve(self) -> crate::Result<()> {
-        let client = self.client.clone();
-
-        let resolver_fn = move |key_namespace: String| {
-            let client = client.clone();
-            let api: Api<ReferenceGrant> = Api::namespaced(client, &key_namespace);
-            let api = api.clone();
-            async move {
-                let api = api.clone();
-                let lp = ListParams::default();
-                api.list(&lp).await
-            }
-            .boxed()
-        };
-
-        self.start_resolve_loop(resolver_fn).await;
-        Ok(())
-    }
-
-    pub async fn start_resolve_loop<U>(self, resolver_fn: U)
-    where
-        U: Fn(String) -> BoxFuture<'static, Result<ObjectList<ReferenceGrant>, kube::Error>> + Clone,
-    {
-        let mut interval = time::interval(time::Duration::from_secs(10));
-        let span = span!(Level::INFO, "ReferenceGrantsResolver");
-        let _entered = span.enter();
-
-        loop {
-            let this = self.clone();
-            interval.tick().await;
-            this.resolve_internal(resolver_fn.clone()).await;
-        }
-    }
-
-    async fn resolve_internal<U>(self, resolver_fn: U)
-    where
-        U: Fn(String) -> BoxFuture<'static, Result<ObjectList<ReferenceGrant>, kube::Error>>,
-    {
-        let mut resolved_reference_grants = self.resolved_reference_grants.lock().await;
-        let mut configured_reference_grants = BTreeSet::new();
-
-        let references = self.references.lock().await;
-
-        for resolved_reference in references.iter() {
-            let resolved_namespace = &resolved_reference.namespace;
-            if let Ok(reference_grants) = resolver_fn(resolved_namespace.clone()).await {
-                for grant in reference_grants {
-                    for from in &grant.spec.from {
-                        for to in &grant.spec.to {
-                            configured_reference_grants.insert(
-                                ReferenceGrantRef::builder()
-                                    .namespace(grant.namespace().unwrap_or(String::new()))
-                                    .from(from.into())
-                                    .to(to.into())
-                                    .gateway_key(resolved_reference.gateway_key.clone())
-                                    .build(),
-                            );
-                        }
-                    }
-                }
-            } else {
-                warn!("Unable to list ReferenceGrants for {resolved_namespace}");
-            }
-        }
-
-        info!("All available grants {configured_reference_grants:?}");
-        let mut allowed_reference_grants = BTreeSet::new();
-
-        for reference in references.iter() {
-            let valid = configured_reference_grants.iter().any(|rgr| {
-                rgr == reference || {
-                    let mut temp = reference.clone();
-                    temp.to.name = None;
-                    rgr == &temp
-                }
-            });
-            info!("Checking reference {reference:?} {valid}");
-            if valid {
-                allowed_reference_grants.insert(reference.clone());
-            }
-        }
-
-        let removed_reference_grants = resolved_reference_grants.difference(&allowed_reference_grants);
-        info!("Removed grants {removed_reference_grants:?}");
-        let added_reference_grants = allowed_reference_grants.difference(&resolved_reference_grants);
-        info!("Added grants {added_reference_grants:?}");
-
-        let changed_gateways: BTreeSet<_> = added_reference_grants.chain(removed_reference_grants).collect();
-
-        info!("Changed gateways {changed_gateways:?}");
-
-        if !changed_gateways.is_empty() {
-            let _res = self
-                .reference_validate_channel_sender
-                .send(ReferenceValidateRequest::UpdatedGateways {
-                    reference: ResourceKey {
-                        group: "ReferenceGrant".to_owned(),
-                        kind: "ReferenceGrant".to_owned(),
-                        ..Default::default()
-                    },
-                    gateways: changed_gateways.iter().map(|f| f.gateway_key.clone()).collect(),
-                })
-                .await;
-        }
-
-        *resolved_reference_grants = allowed_reference_grants.into_iter().collect();
-    }
-
-    pub async fn is_allowed(&self, from: &ResourceKey, to: &ResourceKey, gateway_key: &ResourceKey) -> bool {
-        let resolved_grants = self.resolved_reference_grants.lock().await;
-        info!("Resolved grants {resolved_grants:?}");
-        resolved_grants.contains(
-            &ReferenceGrantRef::builder()
-                .namespace(to.namespace.clone())
-                .from(from.into())
-                .to(to.into())
-                .gateway_key(gateway_key.clone())
-                .build(),
-        )
-    }
-}
-
-// fn normalize_from_and_to(mut from: ResourceKey, mut to: ResourceKey) -> (ResourceKey, ResourceKey) {
-//     from.name = String::new();
-//     to.namespace = String::new();
-//     (from, to)
-// }
-
-impl From<&ReferenceGrantFrom> for ResourceKey {
-    fn from(value: &ReferenceGrantFrom) -> Self {
-        if value.group.is_empty() {
-            ResourceKey {
-                group: DEFAULT_GROUP_NAME.to_owned(),
-                namespace: value.namespace.clone(),
-                name: String::default(),
-                kind: value.kind.clone(),
-            }
-        } else {
-            ResourceKey {
-                group: value.group.clone(),
-                namespace: value.namespace.clone(),
-                name: String::default(),
-                kind: value.kind.clone(),
-            }
-        }
-    }
-}
-
-impl From<&ReferenceGrantTo> for ResourceKey {
-    fn from(value: &ReferenceGrantTo) -> Self {
-        if value.group.is_empty() {
-            ResourceKey {
-                group: DEFAULT_GROUP_NAME.to_owned(),
-                namespace: String::default(),
-                name: value.name.as_ref().unwrap_or(&String::new()).to_owned(),
-                kind: value.kind.clone(),
-            }
-        } else {
-            ResourceKey {
-                group: value.group.clone(),
-                namespace: String::default(),
-                name: value.name.as_ref().unwrap_or(&String::new()).to_owned(),
-                kind: value.kind.clone(),
-            }
-        }
-    }
-}
-#[cfg(test)]
-mod tests {
-    use gateway_api::referencegrants;
-    use kube_core::{ApiResource, ListMeta, ObjectMeta, TypeMeta};
-    use referencegrants::ReferenceGrantSpec;
-    use tokio::sync::{mpsc, Mutex};
-
-    use super::*;
-
-    #[tokio::test]
-    async fn test_resolver_references() {
-        let client = Client::try_default().await.unwrap();
-        let (sender, mut receiver) = mpsc::channel(100);
-        let reference_grant_resolver = ReferenceGrantsResolver {
-            client,
-            references: Arc::new(Mutex::new(BTreeSet::new())),
-            resolved_reference_grants: Arc::new(Mutex::new(BTreeSet::new())),
-            reference_validate_channel_sender: sender,
-            state: State::new(),
-        };
-
-        let resolver_fn = move |_: String| {
-            async move {
-                let tos: Vec<ReferenceGrantTo> = vec![ReferenceGrantTo {
-                    group: "to_group_1".to_owned(),
-                    kind: "to_kind_1".to_owned(),
-                    name: Some("to_name_1".to_owned()),
-                }];
-                let froms: Vec<ReferenceGrantFrom> = vec![ReferenceGrantFrom {
-                    group: "from_group_1".to_owned(),
-                    kind: "from_kind_1".to_owned(),
-                    namespace: "from_namespace_1".to_owned(),
-                }];
-                let ar = ApiResource::erase::<ReferenceGrant>(&());
-                let reference_grant_list: ObjectList<ReferenceGrant> = ObjectList {
-                    types: TypeMeta {
-                        api_version: ar.api_version,
-                        kind: ar.kind + "List",
-                    },
-                    metadata: ListMeta { ..Default::default() },
-                    items: vec![ReferenceGrant {
-                        metadata: ObjectMeta {
-                            name: Some("test".into()),
-                            namespace: Some("to_namespace_3".into()),
-                            ..ObjectMeta::default()
-                        },
-                        spec: ReferenceGrantSpec { to: tos, from: froms },
-                    }],
-                };
-                Result::Ok(reference_grant_list)
-            }
-            .boxed()
-        };
-
-        let cloned_reference_grant_resolver = reference_grant_resolver.clone();
-        reference_grant_resolver.resolve_internal(resolver_fn).await;
-        assert!(cloned_reference_grant_resolver.resolved_reference_grants.lock().await.is_empty());
-
-        let to_1 = ResourceKey {
-            group: "to_group_1".to_owned(),
-            kind: "to_kind_1".to_owned(),
-            name: "to_name_1".to_owned(),
-            namespace: "to_namespace_3".to_owned(),
-        };
-        let from_1 = ResourceKey {
-            group: "from_group_1".to_owned(),
-            kind: "from_kind_1".to_owned(),
-            namespace: "from_namespace_1".to_owned(),
-            ..Default::default()
-        };
-
-        let to_2 = ResourceKey {
-            group: "to_group_2".to_owned(),
-            kind: "to_kind_2".to_owned(),
-            name: "to_name_2".to_owned(),
-            namespace: String::new(),
-        };
-        let from_2 = ResourceKey {
-            group: "from_group_2".to_owned(),
-            kind: "from_kind_2".to_owned(),
-            namespace: "from_namespace_2".to_owned(),
-            ..Default::default()
-        };
-
-        let gateway_id_1 = ResourceKey {
-            group: "gateway".to_owned(),
-            kind: "gateway".to_owned(),
-            namespace: "namespace_1".to_owned(),
-            name: "gateway_1".to_owned(),
-        };
-        let gateway_id_2 = ResourceKey {
-            group: "gateway".to_owned(),
-            kind: "gateway".to_owned(),
-            namespace: "namespace_1".to_owned(),
-            name: "gateway_2".to_owned(),
-        };
-
-        let mut gateway_references = BTreeSet::new();
-        gateway_references.insert(
-            ReferenceGrantRef::builder()
-                .namespace(to_1.namespace.clone())
-                .from((&from_1).into())
-                .to((&to_1).into())
-                .gateway_key(gateway_id_1.clone())
-                .build(),
-        );
-        gateway_references.insert(
-            ReferenceGrantRef::builder()
-                .namespace(to_2.namespace.clone())
-                .from((&from_2).into())
-                .to((&to_2).into())
-                .gateway_key(gateway_id_2.clone())
-                .build(),
-        );
-
-        cloned_reference_grant_resolver.references.lock().await.append(&mut gateway_references);
-        let reference_grant_resolver = cloned_reference_grant_resolver.clone();
-        reference_grant_resolver.resolve_internal(resolver_fn).await;
-        assert!(cloned_reference_grant_resolver.is_allowed(&from_1, &to_1, &gateway_id_1).await);
-        assert!(!cloned_reference_grant_resolver.is_allowed(&from_2, &to_2, &gateway_id_2).await);
-
-        tokio::spawn(async move {
-            let event = receiver.recv().await;
-            match event {
-                Some(ReferenceValidateRequest::UpdatedGateways { reference: _, gateways }) => {
-                    assert_eq!(gateways.len(), 1);
-                }
-
-                _ => {
-                    panic!("Invalid event");
-                }
-            }
-        });
-    }
-
-    #[tokio::test]
-    async fn test_resolver_multiple_references() {
-        let client = Client::try_default().await.unwrap();
-        let (sender, mut receiver) = mpsc::channel(100);
-        let reference_grant_resolver = ReferenceGrantsResolver {
-            client,
-            references: Arc::new(Mutex::new(BTreeSet::new())),
-            resolved_reference_grants: Arc::new(Mutex::new(BTreeSet::new())),
-            reference_validate_channel_sender: sender,
-            state: State::new(),
-        };
-
-        let resolver_fn = move |_: String| {
-            async move {
-                let tos: Vec<ReferenceGrantTo> = vec![
-                    ReferenceGrantTo {
-                        group: "to_group_1".to_owned(),
-                        kind: "to_kind_1".to_owned(),
-                        name: Some("to_name_1".to_owned()),
-                    },
-                    ReferenceGrantTo {
-                        group: "to_group_2".to_owned(),
-                        kind: "to_kind_2".to_owned(),
-                        name: Some("to_name_2".to_owned()),
-                    },
-                ];
-                let froms: Vec<ReferenceGrantFrom> = vec![
-                    ReferenceGrantFrom {
-                        group: "from_group_1".to_owned(),
-                        kind: "from_kind_1".to_owned(),
-                        namespace: "from_namespace_1".to_owned(),
-                    },
-                    ReferenceGrantFrom {
-                        group: "from_group_2".to_owned(),
-                        kind: "from_kind_2".to_owned(),
-                        namespace: "from_namespace_2".to_owned(),
-                    },
-                ];
-                let ar = ApiResource::erase::<ReferenceGrant>(&());
-                let reference_grant_list: ObjectList<ReferenceGrant> = ObjectList {
-                    types: TypeMeta {
-                        api_version: ar.api_version,
-                        kind: ar.kind + "List",
-                    },
-                    metadata: ListMeta { ..Default::default() },
-                    items: vec![ReferenceGrant {
-                        metadata: ObjectMeta {
-                            name: Some("test".into()),
-                            namespace: Some("to_namespace_3".into()),
-                            ..ObjectMeta::default()
-                        },
-                        spec: ReferenceGrantSpec { to: tos, from: froms },
-                    }],
-                };
-                Result::Ok(reference_grant_list)
-            }
-            .boxed()
-        };
-
-        let cloned_reference_grant_resolver = reference_grant_resolver.clone();
-        reference_grant_resolver.resolve_internal(resolver_fn).await;
-        assert!(cloned_reference_grant_resolver.resolved_reference_grants.lock().await.is_empty());
-
-        let to_1 = ResourceKey {
-            group: "to_group_1".to_owned(),
-            kind: "to_kind_1".to_owned(),
-            name: "to_name_1".to_owned(),
-            namespace: "to_namespace_3".to_owned(),
-        };
-        let from_1 = ResourceKey {
-            group: "from_group_1".to_owned(),
-            kind: "from_kind_1".to_owned(),
-            namespace: "from_namespace_1".to_owned(),
-            ..Default::default()
-        };
-
-        let to_2 = ResourceKey {
-            group: "to_group_2".to_owned(),
-            kind: "to_kind_2".to_owned(),
-            name: "to_name_2".to_owned(),
-            namespace: "to_namespace_3".to_owned(),
-        };
-        let from_2 = ResourceKey {
-            group: "from_group_2".to_owned(),
-            kind: "from_kind_2".to_owned(),
-            namespace: "from_namespace_2".to_owned(),
-            ..Default::default()
-        };
-
-        let gateway_id_1 = ResourceKey {
-            group: "gateway".to_owned(),
-            kind: "gateway".to_owned(),
-            namespace: "namespace_1".to_owned(),
-            name: "gateway_1".to_owned(),
-        };
-        let gateway_id_2 = ResourceKey {
-            group: "gateway".to_owned(),
-            kind: "gateway".to_owned(),
-            namespace: "namespace_1".to_owned(),
-            name: "gateway_2".to_owned(),
-        };
-
-        let mut gateway_references = BTreeSet::new();
-        gateway_references.insert(
-            ReferenceGrantRef::builder()
-                .namespace(to_1.namespace.clone())
-                .from((&from_1).into())
-                .to((&to_1).into())
-                .gateway_key(gateway_id_1.clone())
-                .build(),
-        );
-        gateway_references.insert(
-            ReferenceGrantRef::builder()
-                .namespace(to_2.namespace.clone())
-                .from((&from_2).into())
-                .to((&to_2).into())
-                .gateway_key(gateway_id_2.clone())
-                .build(),
-        );
-
-        cloned_reference_grant_resolver.references.lock().await.append(&mut gateway_references);
-        let reference_grant_resolver = cloned_reference_grant_resolver.clone();
-        reference_grant_resolver.resolve_internal(resolver_fn).await;
-        assert!(cloned_reference_grant_resolver.is_allowed(&from_1, &to_1, &gateway_id_1).await);
-        assert!(cloned_reference_grant_resolver.is_allowed(&from_2, &to_2, &gateway_id_2).await);
-
-        tokio::spawn(async move {
-            let event = receiver.recv().await;
-            match event {
-                Some(ReferenceValidateRequest::UpdatedGateways { reference: _, gateways }) => {
-                    assert_eq!(gateways.len(), 2);
-                }
-
-                _ => {
-                    panic!("Invalid event");
-                }
-            }
-        });
-    }
-}
->>>>>>> abc49c56
+}