--- conflicted
+++ resolved
@@ -198,32 +198,25 @@
     }
 
     fn calculate_potential_hostnames(routes: &[&Route], listener_hostname: Option<String>) -> Vec<String> {
-        calculate_hostnames_common(routes, listener_hostname, | h| {vec![h]})        
+        calculate_hostnames_common(routes, listener_hostname, |h| vec![h])
     }
 
     fn calculate_effective_hostnames(routes: &[&Route], listener_hostname: Option<String>) -> Vec<String> {
-        calculate_hostnames_common(routes, listener_hostname, | h| {vec![format!("{h}:*"), h]})        
-    }
-
-    
-}
-
-
-pub fn calculate_hostnames_common(routes: &[&Route], listener_hostname: Option<String>, create_hostnames: impl Fn(String)-> Vec<String>)->Vec<String>{
-        let routes_hostnames = routes.iter().fold(BTreeSet::new(), |mut acc, r| {
-            acc.append(&mut r.hostnames().iter().cloned().collect::<BTreeSet<_>>());
-            acc
-        });
-        let hostname = listener_hostname.clone();
-
-<<<<<<< HEAD
-        match (listener_hostname, routes_hostnames.is_empty()) {
-            (None, false) => Vec::from_iter(routes_hostnames),
-            (None, true) => vec![DEFAULT_ROUTE_HOSTNAME.to_owned()],
-            (Some(hostname),_) if !hostname.is_empty() && hostname != DEFAULT_ROUTE_HOSTNAME.to_owned() => create_hostnames(hostname),
-            (Some(_),_) => vec![DEFAULT_ROUTE_HOSTNAME.to_owned()],
-        }
-
+        calculate_hostnames_common(routes, listener_hostname, |h| vec![format!("{h}:*"), h])
+    }
+}
+
+pub fn calculate_hostnames_common(routes: &[&Route], listener_hostname: Option<String>, create_hostnames: impl Fn(String) -> Vec<String>) -> Vec<String> {
+    let routes_hostnames = routes.iter().fold(BTreeSet::new(), |mut acc, r| {
+        acc.append(&mut r.hostnames().iter().cloned().collect::<BTreeSet<_>>());
+        acc
+    });
+
+    match (listener_hostname, routes_hostnames.is_empty()) {
+        (None, false) => Vec::from_iter(routes_hostnames),
+        (Some(hostname), _) if !hostname.is_empty() && hostname != DEFAULT_ROUTE_HOSTNAME => create_hostnames(hostname),
+        (None, true) | (Some(_), _) => vec![DEFAULT_ROUTE_HOSTNAME.to_owned()],
+    }
 }
 
 #[cfg(test)]
@@ -237,19 +230,10 @@
         let hostnames = ResourceGenerator::calculate_effective_hostnames(&routes, hostname);
         assert_eq!(hostnames, vec!["*".to_owned()]);
         let hostname = Some("host.blah".to_owned());
-        let hostnames:BTreeSet<String> = ResourceGenerator::calculate_effective_hostnames(&routes, hostname).into_iter().collect();
+        let hostnames: BTreeSet<String> = ResourceGenerator::calculate_effective_hostnames(&routes, hostname).into_iter().collect();
         assert_eq!(hostnames, vec!["host.blah".to_owned(), "host.blah:*".to_owned()].into_iter().collect::<BTreeSet<_>>());
         let hostname = Some("host.blah".to_owned());
-        let hostnames = calculate_hostnames_common(&routes, hostname, |h| {vec![format!("{h}:*"), h]}).into_iter().collect::<BTreeSet<_>>();
+        let hostnames = calculate_hostnames_common(&routes, hostname, |h| vec![format!("{h}:*"), h]).into_iter().collect::<BTreeSet<_>>();
         assert_eq!(hostnames, vec!["host.blah".to_owned(), "host.blah:*".to_owned()].into_iter().collect::<BTreeSet<_>>());
-
-=======
-        let effective_hostnames = match (listener_hostname.is_none(), routes_hostnames.is_empty()) {
-            (true, false) => Vec::from_iter(routes_hostnames),
-            (..) => listener_hostname.map_or(vec![DEFAULT_ROUTE_HOSTNAME.to_owned()], |hostname| vec![hostname]),
-        };
-        debug!("Effective hostnames {effective_hostnames:?} for {routes:?} listener hostname {hostname:?}");
-        effective_hostnames
->>>>>>> abc49c56
     }
 }