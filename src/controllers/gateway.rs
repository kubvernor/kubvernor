--- conflicted
+++ resolved
@@ -109,24 +109,15 @@
                         Api::namespaced(ctx.client.clone(), &resource_key.namespace);
 
                     if let Ok(configuration) = configuration_api.get(&config_reference.name).await {
-<<<<<<< HEAD
-=======
                         debug!(
                             "reconcile_gateway: {controller_name} {name} retrieved configuration {:?}",
                             configuration
                         );
->>>>>>> e9ffa89e
                         let Ok(backend_type) =
                             GatewayImplementationType::try_from(configuration.spec.backendtype.as_ref())
                         else {
                             return Err(ControllerError::InvalidPayload("Uid must be present".to_owned()));
                         };
-<<<<<<< HEAD
-                        configured_backend_type = backend_type;
-                    }
-                    warn!("Unable to find KubernorConfig {config_reference:?}");
-=======
-
                         configured_backend_type = backend_type;
                     } else {
                         debug!(
@@ -136,7 +127,6 @@
                     }
                 } else {
                     debug!("reconcile_gateway: {controller_name} {name} No configuration found.. using defaults ");
->>>>>>> e9ffa89e
                 }
             } else {
                 warn!("reconcile_gateway: {controller_name} {name} Unknown gateway class name {gateway_class_name}");
